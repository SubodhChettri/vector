[package]
name = "vrl-stdlib"
version = "0.1.0"
authors = ["Vector Contributors <vector@timber.io>"]
edition = "2018"
publish = false
license = "MPL-2.0"

[dependencies]
vrl = { path = "../core" }
lookup = { path = "../../lookup" }
parsing = { path = "../../parsing" }
datadog-grok = { path = "../../datadog/grok" }

base64 = { version = "0.13", optional = true }
bytes = { version = "1.0.0", optional = true }
chrono = { version = "0.4", optional = true }
cidr-utils = { version = "0.5", optional = true }
csv = { version = "1.1", optional = true }
grok = { version = "1", optional = true }
hex = { version = "0.4", optional = true }
hostname = { version = "0.3", optional = true }
lazy_static = { version = "1", optional = true }
md-5 = { version = "0.9", optional = true }
nom = { version = "6", optional = true }
percent-encoding = { version = "2.1", optional = true }
regex = { version = "1", optional = true }
rust_decimal = { version = "1", optional = true }
serde_json = { version = "1", optional = true }
sha-1 = { version = "0.9", optional = true }
sha-2 = { package = "sha2", version = "0.9", optional = true }
sha-3 = { package = "sha3", version = "0.9", optional = true }
shared = { path = "../../shared", default-features = false, optional = true }
strip-ansi-escapes = { version = "0.1", optional = true }
syslog_loose = { version = "0.11", optional = true }
tracing = { version = "0.1", optional = true }
url = { version = "2", optional = true }
uuid = { version = "0.8", features = ["v4"], optional = true }
<<<<<<< HEAD
datadog_grok = { package = "datadog-grok", path = "../../datadog/grok", optional = true }
=======
roxmltree = { version = "0.14.1", optional = true }
>>>>>>> a1543b36

[dev-dependencies]
anyhow = "1"
criterion = "0.3"

[features]
default = [
    "append",
    "array",
    "assert",
    "assert_eq",
    "boolean",
    "ceil",
    "compact",
    "contains",
    "decode_base64",
    "decode_percent",
    "del",
    "downcase",
    "encode_base64",
    "encode_json",
    "encode_key_value",
    "encode_logfmt",
    "encode_percent",
    "ends_with",
    "exists",
    "flatten",
    "float",
    "floor",
    "format_int",
    "format_number",
    "format_timestamp",
    "get_env_var",
    "get_hostname",
    "includes",
    "integer",
    "ip_aton",
    "ip_cidr_contains",
    "ip_subnet",
    "ip_ntoa",
    "ip_to_ipv6",
    "ipv6_to_ipv4",
    "is_array",
    "is_boolean",
    "is_float",
    "is_integer",
    "is_null",
    "is_nullish",
    "is_object",
    "is_regex",
    "is_string",
    "is_timestamp",
    "join",
    "length",
    "log",
    "match",
    "match_any",
    "match_array",
    "md5",
    "merge",
    "now",
    "object",
    "parse_aws_alb_log",
    "parse_aws_cloudwatch_log_subscription_message",
    "parse_aws_vpc_flow_log",
    "parse_apache_log",
    "parse_common_log",
    "parse_csv",
    "parse_duration",
    "parse_glog",
    "parse_grok",
    "parse_int",
    "parse_json",
    "parse_key_value",
    "parse_klog",
    "parse_linux_authorization",
    "parse_logfmt",
    "parse_nginx_log",
    "parse_query_string",
    "parse_regex",
    "parse_regex_all",
    "parse_ruby_hash",
    "parse_syslog",
    "parse_timestamp",
    "parse_tokens",
    "parse_url",
    "parse_xml",
    "push",
    "redact",
    "replace",
    "round",
    "sha1",
    "sha2",
    "sha3",
    "slice",
    "split",
    "starts_with",
    "string",
    "strip_ansi_escape_codes",
    "strip_whitespace",
    "tag_types_externally",
    "timestamp",
    "to_bool",
    "to_float",
    "to_int",
    "to_string",
    "to_regex",
    "to_syslog_facility",
    "to_syslog_level",
    "to_syslog_severity",
    "to_timestamp",
    "to_unix_timestamp",
    "truncate",
    "upcase",
    "uuid_v4",
]

append = []
array = []
assert = []
assert_eq = []
boolean = []
ceil = []
compact = []
contains = []
decode_base64 = ["base64"]
decode_percent = ["percent-encoding"]
del = []
downcase = []
encode_base64 = ["base64"]
encode_json = ["serde_json"]
encode_key_value = []
encode_logfmt = ["encode_key_value"]
encode_percent = ["percent-encoding"]
ends_with = []
exists = []
flatten = []
float = []
floor = []
format_int = []
format_number = ["rust_decimal"]
format_timestamp = ["chrono"]
get_env_var = []
get_hostname = ["hostname"]
includes = []
integer = []
ip_aton = []
ip_cidr_contains = ["cidr-utils"]
ip_ntoa = []
ip_subnet = ["lazy_static", "regex"]
ip_to_ipv6 = []
ipv6_to_ipv4 = []
is_array = []
is_boolean = []
is_float = []
is_integer = []
is_null = []
is_nullish = []
is_object = []
is_regex = []
is_string = []
is_timestamp = []
join = []
length = []
log = ["tracing"]
match = ["regex"]
match_any = ["regex"]
match_array = ["regex"]
md5 = ["md-5", "hex"]
merge = []
now = ["chrono"]
object = []
parse_apache_log = ["chrono"]
parse_aws_alb_log = ["nom"]
parse_aws_cloudwatch_log_subscription_message = ["serde_json", "shared/aws_cloudwatch_logs_subscription", "shared/btreemap"]
parse_aws_vpc_flow_log = []
parse_common_log = ["chrono"]
parse_csv = ["csv"]
parse_duration = ["rust_decimal"]
parse_glog = ["chrono"]
parse_datadog_grok = []
parse_grok = ["grok"]
parse_int = []
parse_json = ["serde_json"]
parse_key_value = ["nom"]
parse_klog = ["chrono"]
parse_linux_authorization = ["parse_syslog"]
parse_logfmt = ["parse_key_value"]
parse_nginx_log = ["chrono", "regex"]
parse_query_string = []
parse_regex = ["regex"]
parse_regex_all = ["regex"]
parse_ruby_hash = ["nom"]
parse_syslog = ["syslog_loose"]
parse_timestamp = ["shared/conversion"]
parse_tokens = ["shared/tokenize"]
parse_url = ["url"]
parse_xml = ["roxmltree", "lazy_static", "regex"]
push = []
redact = []
replace = []
round = []
sha1 = ["sha-1", "hex"]
sha2 = ["sha-2", "hex"]
sha3 = ["sha-3", "hex"]
slice = []
split = []
starts_with = []
string = []
strip_ansi_escape_codes = ["bytes", "strip-ansi-escapes"]
strip_whitespace = []
tag_types_externally = []
timestamp = []
to_bool = ["shared/conversion"]
to_float = ["shared/conversion"]
to_int = ["shared/conversion"]
to_string = []
to_regex = []
to_syslog_facility = []
to_syslog_level = []
to_syslog_severity = []
to_timestamp = ["shared/conversion", "chrono"]
to_unix_timestamp = ["chrono"]
truncate = []
upcase = []
uuid_v4 = ["bytes", "uuid"]

[lib]
bench = false

[[bench]]
name = "benches"
harness = false
test = true<|MERGE_RESOLUTION|>--- conflicted
+++ resolved
@@ -10,7 +10,7 @@
 vrl = { path = "../core" }
 lookup = { path = "../../lookup" }
 parsing = { path = "../../parsing" }
-datadog-grok = { path = "../../datadog/grok" }
+datadog_grok = { package="datadog-grok", path = "../../datadog/grok" }
 
 base64 = { version = "0.13", optional = true }
 bytes = { version = "1.0.0", optional = true }
@@ -36,11 +36,7 @@
 tracing = { version = "0.1", optional = true }
 url = { version = "2", optional = true }
 uuid = { version = "0.8", features = ["v4"], optional = true }
-<<<<<<< HEAD
-datadog_grok = { package = "datadog-grok", path = "../../datadog/grok", optional = true }
-=======
 roxmltree = { version = "0.14.1", optional = true }
->>>>>>> a1543b36
 
 [dev-dependencies]
 anyhow = "1"
